--- conflicted
+++ resolved
@@ -33,13 +33,8 @@
   mode?: 'view' | 'edit' | 'readonly' // | 'disabled'
   muted?: boolean // if editable, reduce indicators
   name?: string
-<<<<<<< HEAD
   record?: FormContext
   // onFocus, onBlur
-  onUpdate?: (value: any) => void
-=======
-  record?: FieldRecord
->>>>>>> 6e4fdddb
   onInput?: (input: any, value: any) => void
   onUpdate?: (value: any) => void
   required?: boolean
