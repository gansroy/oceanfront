import {
  computed,
  defineComponent,
  h,
  proxyRefs,
  ref,
  watch,
  PropType,
  Ref,
  SetupContext,
  VNode,
  WatchStopHandle,
} from 'vue'

import { OfOverlay } from '../components/Overlay'
import { useConfig } from '../lib/config'
import {
  FieldContext,
  FieldDragIn,
  FieldRender,
  Renderable,
  FormatProp,
  FieldTypeConstructor,
  FrameProp,
} from '../lib/fields'
import { useFocusGroup } from '../lib/focus'
import { useFormats } from '../lib/formats'
<<<<<<< HEAD
import { FormContext, useRecords } from '../lib/records'
=======
import { ItemList } from '../lib/items'
import { FieldRecord, useRecords } from '../lib/records'
>>>>>>> 6e4fdddb
import {
  extractRefs,
  extendReactive,
  restrictProps,
  watchPosition,
  PositionObserver,
} from '../lib/util'

const renderSlot = (
  container: Renderable[],
  slot?: () => Renderable | undefined,
  outer?: string
): void => {
  if (slot) {
    let children = slot()
    if (children) {
      if (outer) children = h('div', { class: outer }, children)
      container.push(children)
    }
  }
}

const calcPadding = (
  node: VNode,
  state: { listen: PositionObserver; watch?: WatchStopHandle }
) => {
  state.listen.disconnect()
  state.watch?.()
  const outer = node.el as HTMLElement | undefined
  if (!outer || !document.body.contains(outer)) {
    return
  }
  const prepend = outer.querySelector('.of-field-prepend') as HTMLElement | null
  const append = outer.querySelector('.of-field-append') as HTMLElement | null
  if (prepend) state.listen.observe(prepend)
  if (append) state.listen.observe(append)
  state.watch = watch(state.listen.positions, (obs) => {
    let presize = 0
    let appsize = 0
    for (const [target, pos] of obs) {
      if (target === prepend) {
        presize = Math.ceil(pos.width)
      } else if (target === append) {
        appsize = Math.ceil(pos.width)
      }
    }
    outer.style.setProperty('--of-field-size-prepend', presize + 'px')
    outer.style.setProperty('--of-field-size-append', appsize + 'px')
  })
}

const makeDragIn = (spec: FieldDragIn, flag: Ref<boolean>) => {
  return {
    handlers: {
      onDragover: function (evt: DragEvent) {
        evt.stopPropagation()
        evt.preventDefault()
        if (evt.dataTransfer) {
          evt.dataTransfer.dropEffect =
            spec.dropEffect === 'none' ||
              spec.dropEffect === 'link' ||
              spec.dropEffect === 'move'
              ? spec.dropEffect
              : 'copy'
        }
        flag.value = true
        if (spec.onEnter) spec.onEnter(evt)
      },
      onDragleave: function (evt: DragEvent) {
        flag.value = false
        if (spec.onLeave) spec.onLeave(evt)
      },
      onDrop: function (evt: DragEvent) {
        flag.value = false

        evt.stopPropagation()
        evt.preventDefault()
        spec.onDrop(evt)
      },
    },
  }
}

export const OfField = defineComponent({
  name: 'OfField',
  inheritAttrs: false,
  props: {
    align: String,
    class: [String, Array, Object],
    // density: {type: Number, default: undefined}
    // form
    format: [String, Object] as PropType<FormatProp>,
    frame: String as PropType<FrameProp>,
    id: String,
    initialValue: {
      type: [String, Boolean, Number, Array, Object],
      default: undefined,
    },
    items: [String, Array, Object] as PropType<string | any[] | ItemList>,
    label: String,
    loading: Boolean,
    locked: Boolean,
    // messages
    maxlength: [Number, String],
    mode: String as PropType<'edit' | 'readonly' | 'view'>,
    modelValue: {
      type: [String, Boolean, Number, Array, Object],
      default: undefined,
    },
    muted: Boolean,
    name: String,
    placeholder: String,
    readonly: Boolean,
    record: {
      type: Object as PropType<FormContext>,
      required: false,
    },
    required: Boolean,
    size: { type: [Number, String], default: undefined },
    // style
    type: String,
    variant: String,
  },
  emits: {
    'update:modelValue': null,
    input: null,
  },
  setup(props, ctx: SetupContext) {
    const config = useConfig()
    const focusGrp = useFocusGroup()
    const formatMgr = useFormats()
    const recordMgr = useRecords()

<<<<<<< HEAD
    const record = computed(() => {
      return props.record || recordMgr.getCurrentRecord()
    })

    const metadata = computed(() => {
      return record.value?.metadata
    })

    const fieldType = computed<string | object | undefined>(() => {
      if (props.name && record.value) {
        const t = metadata.value?.[props.name]?.type
        if (t) return t
      }
=======
    const fieldType = computed(() => {
>>>>>>> 6e4fdddb
      const fmt = props.format
      return (
        props.type ||
        (fmt && typeof fmt === 'string'
          ? fmt
          : typeof fmt === 'object'
            ? (fmt as any).fieldType || (fmt as any).type
            : undefined)
      )
    })
    const dragOver = ref(false)
    const focused = ref(false)
    const variant = computed(() => props.variant || 'basic')

    const mode = computed(
      () => {
        if (record.value && props.name) {
          return metadata.value?.[props.name]?.readonly ? 'readonly' : record.value?.mode
        } else {
          return props.mode || (props.readonly ? 'readonly' : 'edit')
        }
      }
    )
<<<<<<< HEAD

=======
    // may inherit default value from context in future
    const frame = computed(() => props.frame || 'normal')
    const variant = computed(() => props.variant || 'normal')

    const record = computed(() => {
      return props.record || recordMgr.getCurrentRecord() || undefined
    })
>>>>>>> 6e4fdddb
    const initialValue = computed(() =>
      props.name && record.value
        ? (record.value.initialValue || {})[props.name]
        : props.initialValue
    )
    const value = computed(() =>
      props.name && record.value
        ? record.value.value[props.name]
        : props.modelValue
    )
    const locked = computed(() => props.locked || record.value?.locked)

    const fctx: FieldContext = proxyRefs({
      config,
      container: 'of-field',
      fieldType,
      initialValue,
      locked,
      mode,
      record,
      value,
      onUpdate: (value: any) => {
        if (props.name && record.value) record.value.value[props.name] = value
        else ctx.emit('update:modelValue', value)
      },
      onInput: (input: any, value: any) => {
        ctx.emit('input', input, value)
      },
      ...extractRefs(props, [
        'id',
        'items',
        'label',
        'loading',
        'muted',
        'name',
        'required',
      ]),
    })

    const rendered = ref<FieldRender>()
    watch(
      () => [fieldType.value, props.format],
      ([ftype, fmt]) => {
        const extfmt = fmt
          ? typeof fmt === 'string' || typeof fmt === 'function' // format name or text formatter
            ? { type: fmt }
            : (fmt as object)
          : { type: ftype }
        const found =
          typeof ftype === 'object' && 'setup' in ftype // raw FieldType
            ? (ftype as FieldTypeConstructor)
            : formatMgr.getFieldType(ftype as string, true)
        if (!found) {
          // FIXME should always resolve something, but might
          // want a field type that just renders an error message
          throw new TypeError(`Unknown field type: ${ftype}`)
        }
        rendered.value = found.init(
          extendReactive(
            extfmt,
            restrictProps(
              props,
              ['align', 'maxlength', 'placeholder', 'size', 'name', 'record', 'items'],
              true
            )
          ),
          fctx
        )
      },
      { immediate: true }
    )

    const padState = { listen: watchPosition() }
    const checkPad = (node: VNode) => calcPadding(node, padState)

    const handlers = {
      onBlur(_evt: FocusEvent) {
        focused.value = false
        if (focusGrp) focusGrp.blur()
      },
      onClick(evt: MouseEvent) {
        // ctx.emit('click', evt)
        const render = rendered.value
        evt.stopPropagation()
        if (render && render.click) return render.click(evt)
      },
      onFocus(_evt: FocusEvent) {
        focused.value = true
        if (focusGrp) focusGrp.focus()
      },
      onMousedown(_evt: MouseEvent) {
        // ctx.emit('mousedown', evt)
      },
      onVnodeMounted: checkPad,
      onVnodeUpdated: checkPad,
      onVnodeUnmounted: checkPad,
    }

    return () => {
      try {
        const render = rendered.value
        if (!render) return
        const outerId = render.inputId ? render.inputId + '-outer' : props.id
        let overlay, overlayActive, overlayBlur
        // if(ctx.slots.overlay) overlay = ctx.slots.overlay(); else
        const dragIn = render.dragIn && makeDragIn(render.dragIn, dragOver)
        if (render.popup) {
          overlay = render.popup.content
          overlayActive = render.popup.visible ?? true
          overlayBlur = render.popup.onBlur
        }
        const showFocused =
          focused.value || dragOver.value || overlayActive || render.focused
        const blank = render.blank && !(showFocused || overlayActive)
        const metaLabel = props.name ? metadata.value?.[props.name]?.label : undefined
        const labelText = render.label ?? props.label ?? metaLabel
        const label = ctx.slots.label
          ? ctx.slots.label()
<<<<<<< HEAD
          : !props.plain && labelText
            ? h(
=======
          : frame.value != 'none' && labelText
          ? h(
>>>>>>> 6e4fdddb
              'label',
              {
                class: 'of-field-label',
                /*, for: render.inputId: triggering double click events */
              },
              [labelText]
            )
<<<<<<< HEAD
            : undefined
        const decor_cls = props.plain ? 'of--plain' : 'of--decorated'
=======
          : undefined
>>>>>>> 6e4fdddb
        const cls = [
          'of-field',
          {
            'of--active': render.active || !blank, // overridden for toggle input to avoid hiding content
            'of--blank': blank,
            'of--dragover': dragOver.value,
            'of--focused': showFocused,
            'of--invalid': render.invalid,
            'of--muted': props.muted,
            'of--loading': render.loading,
            'of--locked': locked.value,
            'of--updated': render.updated,
            // of--readonly: props.readonly,
            // of--disabled: props.disabled,
          },
          'of--cursor-' + (render.cursor || 'default'),
          'of--frame-' + frame.value,
          'of--label-' + (label ? 'visible' : 'none'),
          'of--mode-' + mode.value,
          'of--variant-' + variant.value,
          render.class,
          props.class,
        ]
        const size = render.size || props.size // FIXME fetch from config
        const style: Record<string, string> = {}
        if (size) {
          style['--of-field-size'] = `${size}ch`
        }
        const inner: VNode | VNode[] = []
        renderSlot(
          inner,
          ctx.slots.prepend || render.prepend,
          'of-field-prepend'
        )
        renderSlot(
          inner,
          ctx.slots.default || render.content,
          'of-field-content'
        )
        renderSlot(inner, ctx.slots.append || render.append, 'of-field-append')
        if (overlay) {
          overlay = h(
            OfOverlay,
            {
              active: overlayActive,
              capture: false,
              shade: false,
              target: outerId ? '#' + outerId : '',
              onBlur: overlayBlur,
            },
            overlay
          )
        }
        return h(
          'div',
          {
            class: cls,
            id: outerId,
            style,
            tabindex: '-1',
            ...handlers,
            ...dragIn?.handlers,
          },
          [
            h(
              'div',
              {
                class: 'of-field-body',
              },
              [
                h(
                  'div',
                  {
                    class: 'of-field-over',
                  },
                  label
                    ? h('div', { class: 'of-field-label-wrap' }, label)
                    : undefined
                ),
                h('div', { class: 'of-field-inner' }, inner),
              ]
            ),
            h('div', { class: 'of-field-footer' }), // custom slots.below or messages
            overlay,
          ]
        )
      } catch (e) {
        console.error(e)
        return
      }
    }
  },
})<|MERGE_RESOLUTION|>--- conflicted
+++ resolved
@@ -25,12 +25,8 @@
 } from '../lib/fields'
 import { useFocusGroup } from '../lib/focus'
 import { useFormats } from '../lib/formats'
-<<<<<<< HEAD
 import { FormContext, useRecords } from '../lib/records'
-=======
 import { ItemList } from '../lib/items'
-import { FieldRecord, useRecords } from '../lib/records'
->>>>>>> 6e4fdddb
 import {
   extractRefs,
   extendReactive,
@@ -164,23 +160,19 @@
     const formatMgr = useFormats()
     const recordMgr = useRecords()
 
-<<<<<<< HEAD
     const record = computed(() => {
-      return props.record || recordMgr.getCurrentRecord()
+      return props.record || recordMgr.getCurrentRecord() || undefined
     })
 
     const metadata = computed(() => {
       return record.value?.metadata
     })
 
-    const fieldType = computed<string | object | undefined>(() => {
+    const fieldType = computed(() => {
       if (props.name && record.value) {
         const t = metadata.value?.[props.name]?.type
         if (t) return t
       }
-=======
-    const fieldType = computed(() => {
->>>>>>> 6e4fdddb
       const fmt = props.format
       return (
         props.type ||
@@ -193,7 +185,7 @@
     })
     const dragOver = ref(false)
     const focused = ref(false)
-    const variant = computed(() => props.variant || 'basic')
+    const variant = computed(() => props.variant || 'normal')
 
     const mode = computed(
       () => {
@@ -204,17 +196,8 @@
         }
       }
     )
-<<<<<<< HEAD
-
-=======
     // may inherit default value from context in future
     const frame = computed(() => props.frame || 'normal')
-    const variant = computed(() => props.variant || 'normal')
-
-    const record = computed(() => {
-      return props.record || recordMgr.getCurrentRecord() || undefined
-    })
->>>>>>> 6e4fdddb
     const initialValue = computed(() =>
       props.name && record.value
         ? (record.value.initialValue || {})[props.name]
@@ -333,13 +316,8 @@
         const labelText = render.label ?? props.label ?? metaLabel
         const label = ctx.slots.label
           ? ctx.slots.label()
-<<<<<<< HEAD
-          : !props.plain && labelText
+          : frame.value != 'none' && labelText
             ? h(
-=======
-          : frame.value != 'none' && labelText
-          ? h(
->>>>>>> 6e4fdddb
               'label',
               {
                 class: 'of-field-label',
@@ -347,12 +325,7 @@
               },
               [labelText]
             )
-<<<<<<< HEAD
             : undefined
-        const decor_cls = props.plain ? 'of--plain' : 'of--decorated'
-=======
-          : undefined
->>>>>>> 6e4fdddb
         const cls = [
           'of-field',
           {
