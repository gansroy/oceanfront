@import 'variables';
// @import 'inputs';
// @import 'menus';
@import 'lists';
@import 'overlay';
@import 'states';
@import 'icons';
@import 'fields';
@import 'tables';
@import 'tabs';
@import 'pagination';
<<<<<<< HEAD
@import 'button';
=======
@import 'calendar';
>>>>>>> f854c0eb

.of-sheet {
  background: var(--of-bg-sheet);
  color: var(--of-color-sheet);
}<|MERGE_RESOLUTION|>--- conflicted
+++ resolved
@@ -9,11 +9,8 @@
 @import 'tables';
 @import 'tabs';
 @import 'pagination';
-<<<<<<< HEAD
 @import 'button';
-=======
 @import 'calendar';
->>>>>>> f854c0eb
 
 .of-sheet {
   background: var(--of-bg-sheet);
