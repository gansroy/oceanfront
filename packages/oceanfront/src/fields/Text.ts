import { VNode, ref, computed, watch, h, readonly } from 'vue'
import {
  defineFieldType,
  FieldContext,
  FieldProps,
  newFieldId
} from '@/lib/fields'
import { useFormats } from '@/lib/formats'
import { removeEmpty } from '@/lib/util'

// editing a list field does not necessarily mean swapping input to edit mode
// it may/should show a popup instead (this might be implied by 'muted' flag)

const allowInputTypes = new Set([
  'date',
  'datetime-local',
  'email',
  'month',
  'number',
  'password',
  'tel',
  'time',
  'week',
  'url'
])

const inputTypeFrom = (type?: string) => {
  if (type && allowInputTypes.has(type)) return type
  return 'text'
}

export const TextField = defineFieldType({
  name: 'text',
  setup (props: FieldProps, ctx: FieldContext) {
    const formatMgr = useFormats()
    const formatter = computed(() =>
      formatMgr.getTextFormatter(props.type, props.formatOptions)
    )
    const initialValue = computed(() => {
      let initial = ctx.initialValue
      if (initial === undefined) initial = props.defaultValue
      const fmt = formatter.value
      if (fmt) {
        const fval = fmt.format(initial)
        if (fval.error) { console.error('Error loading initial value:', fval.error) } else initial = fval.value
      }
      if (initial === undefined) initial = null
      return initial
    })

    let lazyInputValue: string
    const inputValue = ref('')
    const pendingValue = ref()
    const stateValue = ref()
    const invalid = ref(false)
    const updateValue = (val: any) => {
      const fmt = formatter.value
      let updInvalid = false
      if (fmt) {
        const fval = fmt.format(val)
        if (fval.error) {
          // FIXME set messages
          console.error('Error loading field value:', fval.error, val)
          updInvalid = true
        } else {
          lazyInputValue = fval.textValue ?? ''
          val = fval.value
        }
      } else {
        if (val === null || val === undefined) lazyInputValue = ''
        else lazyInputValue = ('' + val).trim()
        val = lazyInputValue
      }
      if (val === undefined || val === '') val = null
      inputValue.value = lazyInputValue
      stateValue.value = val
      pendingValue.value = undefined
      invalid.value = updInvalid
    }
    watch(() => ctx.value, updateValue, {
      immediate: true
    })
    const elt = ref<HTMLInputElement | undefined>()
    const focused = ref(false)
    let defaultFieldId: string
    const inputId = computed(() => {
      let id = ctx.id
      if (!id) {
        if (!defaultFieldId) defaultFieldId = newFieldId()
        id = defaultFieldId
      }
      return id
    })
    const multiline = computed(
      () => ctx.fieldType === 'textarea' || formatter.value?.multiline
    )

    const focus = (select?: boolean) => {
      if (elt.value) {
        elt.value.focus()
        if (select) elt.value.select()
        return true
      }
    }
    const hooks = {
      onBlur (evt: FocusEvent) {
        focused.value = false
        const fmt = formatter.value
        if (fmt?.handleBlur) {
          fmt.handleBlur(evt)
        }
      },
      onFocus (evt: FocusEvent) {
        focused.value = true
        const fmt = formatter.value
        if (fmt?.handleFocus) {
          fmt.handleFocus(evt)
        }
      },
<<<<<<< HEAD
      onChange (evt: Event) {
        lazyInputValue = (evt.target as HTMLInputElement)?.value
        const val = formatter.value
          ? formatter.value.unformat(lazyInputValue)
          : lazyInputValue
        stateValue.value = val
        inputValue.value = lazyInputValue
=======
      onChange(evt: Event) {
        const target = evt.target as HTMLInputElement | null
        if (!target) return
        let val = target.value
        const fmt = formatter.value
        if (fmt) {
          try {
            // FIXME change text formatter to catch exception
            val = fmt.unformat(val)
          } catch (e) {
            invalid.value = true
            // FIXME support an onInvalidInput hook maybe?
            pendingValue.value = undefined
            return
          }
        }
        if (val === stateValue.value) {
          // if the value has changed then this will be called automatically
          // when the new value is bound to the component, otherwise call
          // it manually so that the input reflects the formatted result
          updateValue(val)
          target.value = lazyInputValue
        } else {
          pendingValue.value = undefined
        }
>>>>>>> e506fcfe
        if (ctx.onUpdate) ctx.onUpdate(val)
      },
      onClick (evt: MouseEvent) {
        // avoid select() when clicking in unfocused field
        evt.stopPropagation()
      },
      onInput (evt: InputEvent) {
        const fmt = formatter.value
        if (fmt?.handleInput) {
          const upd = fmt.handleInput(evt)
          if (upd) {
            if (!upd.updated) return
            const inputElt = evt.target as HTMLInputElement
            const iVal = upd.textValue ?? ''
            inputElt.value = iVal
            if (upd.selStart !== undefined) {
              inputElt.setSelectionRange(upd.selStart!, upd.selEnd!)
            }
            lazyInputValue = iVal
            pendingValue.value = upd.value
          }
        }
      },
      onKeydown (evt: KeyboardEvent) {
        const fmt = formatter.value
        if (fmt?.handleKeyDown) {
          fmt.handleKeyDown(evt)
        }
      },
      onVnodeMounted (vnode: VNode) {
        elt.value = vnode.el as HTMLInputElement
      }
    }

    return readonly({
      blank: computed(() => {
        // FIXME ask formatter
        const val = inputValue.value
        return val === undefined || val === null || val === ''
      }),
      class: 'of-text-field',
      content: () => {
        const fmt = formatter.value
        return h(multiline.value ? 'textarea' : 'input', {
          type: fmt?.inputType || 'text',
          class: [
            'of-field-input',
            fmt?.inputClass,
            'of--text-' + (props.align || fmt?.align || 'start')
          ],
          ...removeEmpty({
            inputmode: fmt?.inputMode,
            id: inputId.value,
            maxlength: props.maxlength,
            name: ctx.name,
            placeholder: props.placeholder,
            readonly: ctx.mode === 'readonly' || ctx.locked || undefined,
            // size: props.size,  - need to implement at field level?
            value: lazyInputValue,
            ...hooks
          })
          // ctx.label as aria label
        })
      },
      click: () => focus(true),
      cursor: 'text', // FIXME depends if editable
      focus,
      focused,
      // hovered,
      inputId,
      inputValue,
      invalid,
      // loading
      // messages
      pendingValue,
      // popup? - if autocomplete
      updated: computed(() => initialValue.value !== stateValue.value),
      value: stateValue
    })
  }
})<|MERGE_RESOLUTION|>--- conflicted
+++ resolved
@@ -112,20 +112,7 @@
       },
       onFocus (evt: FocusEvent) {
         focused.value = true
-        const fmt = formatter.value
-        if (fmt?.handleFocus) {
-          fmt.handleFocus(evt)
-        }
-      },
-<<<<<<< HEAD
-      onChange (evt: Event) {
-        lazyInputValue = (evt.target as HTMLInputElement)?.value
-        const val = formatter.value
-          ? formatter.value.unformat(lazyInputValue)
-          : lazyInputValue
-        stateValue.value = val
-        inputValue.value = lazyInputValue
-=======
+      },
       onChange(evt: Event) {
         const target = evt.target as HTMLInputElement | null
         if (!target) return
@@ -151,7 +138,6 @@
         } else {
           pendingValue.value = undefined
         }
->>>>>>> e506fcfe
         if (ctx.onUpdate) ctx.onUpdate(val)
       },
       onClick (evt: MouseEvent) {
