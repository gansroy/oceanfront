import { computed, h, Ref, ref, watch } from 'vue'
import OfDateTimePopup from '../components/DateTimePopup.vue'
import { OfIcon } from '../components/Icon'
import {
  defineFieldType,
  FieldContext,
  FieldProps,
  newFieldId,
  fieldRender,
} from '../lib/fields'
import { useFormats } from '../lib/formats'
import {
  DateFormatter,
  DateTimeFormatter,
  TimeFormatter,
} from '../formats/DateTime'

type InputType = 'date' | 'datetime' | 'time'

type RenderOpts = {
  close: (date?: Date) => any
  selectedDate: Ref<Date>
  monthStart: Ref<Date>
  withTime: boolean
  withDate: boolean
}

export const renderDateTimePopup = (opts: RenderOpts): any => {
  return h(OfDateTimePopup, {
    date: opts.selectedDate,
    monthStart: opts.monthStart,
    withTime: opts.withTime,
    withDate: opts.withDate,
    accept: opts.close,
  })
}

const fieldInit =
  (type: InputType) => (props: FieldProps, ctx: FieldContext) => {
    const withTime = type == 'datetime' || type == 'time'
    const withDate = type == 'datetime' || type == 'date'
    const withClear = !ctx.required
    const formatMgr = useFormats()
    const formatter = computed(() => {
      switch (type) {
        case 'date':
          return formatMgr.getTextFormatter('date', {
            dateFormat: 'short',
          }) as DateFormatter
        case 'time':
          return formatMgr.getTextFormatter('time', {
            dateFormat: 'short',
          }) as TimeFormatter
        default:
          return formatMgr.getTextFormatter('datetime', {
            dateFormat: 'short',
          }) as DateTimeFormatter
      }
    })

    const parseDate = (value: any) => {
      const df = formatter.value
      try {
        const loadedValue = df.loadValue(value)
        if (loadedValue instanceof Date) value = loadedValue
      } catch (e) {}
      return value
    }

    const initialValue = computed(() => {
      let initial = ctx.initialValue
      if (initial === undefined) initial = props.defaultValue
      initial = parseDate(initial)
      return initial ?? null
    })

    const stateValue = ref()
    const opened = ref(false)
    const editable = computed(() => {
        return ctx.mode === 'edit' && !ctx.locked
    })
    let defaultFieldId: string
    const inputId = computed(() => {
      let id = ctx.id
      if (!id) {
        if (!defaultFieldId) defaultFieldId = newFieldId()
        id = defaultFieldId
      }
      return id
    })

    const currentDate = ref(new Date())
    const editableDate = ref(new Date())
    const monthStart = ref(new Date())

    const closePopup = () => {
      opened.value = false
    }

    watch(
      () => ctx.value,
      (val) => {
        if (val === undefined || val === '') val = null
        const loaded = parseDate(val)
        if (loaded instanceof Date) {
          currentDate.value = loaded
          monthStart.value = loaded
          stateValue.value = val
        } else {
          currentDate.value = new Date()
          monthStart.value = new Date()
          stateValue.value = ''
        }
      },
      {
        immediate: true,
      }
    )

    const clickOpen = (_evt?: MouseEvent) => {
      editableDate.value = new Date(currentDate.value.valueOf())
      monthStart.value = new Date(currentDate.value.valueOf())
      opened.value = true
      return false
    }

    const acceptResult = (date?: Date) => {
      if (date && ctx.onUpdate)
        ctx.onUpdate(formatter.value.formatPortable(date))
      opened.value = false
    }

    const renderPopup = () => {
      return renderDateTimePopup({
        close: acceptResult,
        selectedDate: editableDate,
        monthStart,
        withTime,
        withDate,
      })
    }

    return fieldRender({
<<<<<<< HEAD
        content: () => {
            const value = stateValue.value ?
                formatter.value?.format(stateValue.value)?.textValue
                : ""
            return [
                h(
                    'div',
                    {
                        class: [
                            'of-field-input-label',
                            'of--align-' + (props.align || 'start'),
                        ],
                        id: inputId.value,
                        tabindex: 0,
                    },
                    value
                ),
            ]
        },
        updated: computed(() => {
            return initialValue.value !== stateValue.value
        }),
        cursor: computed(() => editable.value ? "pointer" : "default"),
        click: computed(() => editable.value ? clickOpen : null),
        inputId,
        popup: {
            content: renderPopup,
            visible: opened,
            onBlur: closePopup,
        },
        value: stateValue,
        append() {
            return [
                withDate ? h(OfIcon, {
                    name: 'date',
                    size: 'input',
                }) : null,
                withTime && !withDate ? h(OfIcon, {
                    name: 'time',
                    size: 'input',
                }) : null,
                withClear ? h(OfIcon, {
                    name: 'circle-cross',
                    size: 'input',
                    onClick: (e: MouseEvent | TouchEvent) => {
                        e.stopPropagation();
                        e.preventDefault();
                        if (editable.value) {
                            ctx.onUpdate?.("");
                        }
                    }
                }) : null
            ]
        }
=======
      content: () => {
        const value = stateValue.value
          ? formatter.value?.format(stateValue.value)?.textValue
          : ''
        return [
          h(
            'div',
            {
              class: [
                'of-field-input-label',
                'of--align-' + (props.align || 'start'),
              ],
              id: inputId.value,
              tabindex: 0,
            },
            value
          ),
        ]
      },
      updated: computed(() => {
        return initialValue.value !== stateValue.value
      }),
      cursor: computed(() => (editable.value ? 'pointer' : 'default')),
      click: computed(() => (editable.value ? clickOpen : null)),
      inputId,
      popup: {
        content: renderPopup,
        visible: opened,
        onBlur: closePopup,
      },
      value: stateValue,
      append() {
        return [
          withDate
            ? h(OfIcon, {
                name: 'date',
                size: 'input',
              })
            : null,
          withTime && !withDate
            ? h(OfIcon, {
                name: 'time',
                size: 'input',
              })
            : null,
          withClear
            ? h(OfIcon, {
                name: 'circle-cross',
                size: 'input',
                onClick: (e: MouseEvent | TouchEvent) => {
                  e.stopPropagation()
                  e.preventDefault()
                  ctx.onUpdate?.('')
                },
              })
            : null,
        ]
      },
>>>>>>> 6e4fdddb
    })
  }

export const DateTimeField = defineFieldType({
  name: 'datetime',
  class: 'of-datetime-field',
  init: fieldInit('datetime'),
})

export const DateField = defineFieldType({
  name: 'date',
  class: 'of-datetime-field',
  init: fieldInit('date'),
})

export const TimeField = defineFieldType({
  name: 'time',
  class: 'of-time-field',
  init: fieldInit('time'),
})<|MERGE_RESOLUTION|>--- conflicted
+++ resolved
@@ -63,7 +63,7 @@
       try {
         const loadedValue = df.loadValue(value)
         if (loadedValue instanceof Date) value = loadedValue
-      } catch (e) {}
+      } catch (e) { }
       return value
     }
 
@@ -77,7 +77,7 @@
     const stateValue = ref()
     const opened = ref(false)
     const editable = computed(() => {
-        return ctx.mode === 'edit' && !ctx.locked
+      return ctx.mode === 'edit' && !ctx.locked
     })
     let defaultFieldId: string
     const inputId = computed(() => {
@@ -141,62 +141,6 @@
     }
 
     return fieldRender({
-<<<<<<< HEAD
-        content: () => {
-            const value = stateValue.value ?
-                formatter.value?.format(stateValue.value)?.textValue
-                : ""
-            return [
-                h(
-                    'div',
-                    {
-                        class: [
-                            'of-field-input-label',
-                            'of--align-' + (props.align || 'start'),
-                        ],
-                        id: inputId.value,
-                        tabindex: 0,
-                    },
-                    value
-                ),
-            ]
-        },
-        updated: computed(() => {
-            return initialValue.value !== stateValue.value
-        }),
-        cursor: computed(() => editable.value ? "pointer" : "default"),
-        click: computed(() => editable.value ? clickOpen : null),
-        inputId,
-        popup: {
-            content: renderPopup,
-            visible: opened,
-            onBlur: closePopup,
-        },
-        value: stateValue,
-        append() {
-            return [
-                withDate ? h(OfIcon, {
-                    name: 'date',
-                    size: 'input',
-                }) : null,
-                withTime && !withDate ? h(OfIcon, {
-                    name: 'time',
-                    size: 'input',
-                }) : null,
-                withClear ? h(OfIcon, {
-                    name: 'circle-cross',
-                    size: 'input',
-                    onClick: (e: MouseEvent | TouchEvent) => {
-                        e.stopPropagation();
-                        e.preventDefault();
-                        if (editable.value) {
-                            ctx.onUpdate?.("");
-                        }
-                    }
-                }) : null
-            ]
-        }
-=======
       content: () => {
         const value = stateValue.value
           ? formatter.value?.format(stateValue.value)?.textValue
@@ -232,30 +176,29 @@
         return [
           withDate
             ? h(OfIcon, {
-                name: 'date',
-                size: 'input',
-              })
+              name: 'date',
+              size: 'input',
+            })
             : null,
           withTime && !withDate
             ? h(OfIcon, {
-                name: 'time',
-                size: 'input',
-              })
+              name: 'time',
+              size: 'input',
+            })
             : null,
           withClear
             ? h(OfIcon, {
-                name: 'circle-cross',
-                size: 'input',
-                onClick: (e: MouseEvent | TouchEvent) => {
-                  e.stopPropagation()
-                  e.preventDefault()
-                  ctx.onUpdate?.('')
-                },
-              })
+              name: 'circle-cross',
+              size: 'input',
+              onClick: (e: MouseEvent | TouchEvent) => {
+                e.stopPropagation()
+                e.preventDefault()
+                ctx.onUpdate?.('')
+              },
+            })
             : null,
         ]
       },
->>>>>>> 6e4fdddb
     })
   }
 
